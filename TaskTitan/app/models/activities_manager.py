"""
Activities Manager for TaskTitan.

This module provides functions to work with the unified activities system,
which combines tasks, events, and habits into a single data structure.
"""

import sqlite3
from datetime import datetime, timedelta
from PyQt6.QtCore import QDate, QTime
from app.utils.logger import get_logger

logger = get_logger(__name__)


class ActivitiesManager:
    """Manager class for working with unified activities."""
    
    def __init__(self, conn=None, cursor=None):
        """Initialize with an optional connection and cursor."""
        self.conn = conn
        self.cursor = cursor
    
    def set_connection(self, conn, cursor):
        """Set the database connection and cursor."""
        self.conn = conn
        self.cursor = cursor
    
    def create_tables(self):
        """Create the necessary tables if they don't exist."""
        if not self.conn or not self.cursor:
            raise ValueError("Database connection not set")
            
        # Create activities table
        self.cursor.execute("""
            CREATE TABLE IF NOT EXISTS activities (
                id INTEGER PRIMARY KEY AUTOINCREMENT,
                title TEXT NOT NULL,
                date DATE NOT NULL,
                start_time TIME NOT NULL,
                end_time TIME NOT NULL,
                completed INTEGER DEFAULT 0,
                type TEXT NOT NULL,  -- 'task', 'event', or 'habit'
                priority INTEGER DEFAULT 1,  -- For tasks: 0=Low, 1=Medium, 2=High
                category TEXT,  -- For categorization: Work, Personal, Health, etc.
                days_of_week TEXT,  -- For habits: comma-separated list of days
                goal_id INTEGER,  -- For tasks associated with a goal
                created_at TIMESTAMP DEFAULT CURRENT_TIMESTAMP,
                updated_at TIMESTAMP DEFAULT CURRENT_TIMESTAMP,
                color TEXT,  -- For color information (especially for events)
                FOREIGN KEY (goal_id) REFERENCES goals(id) ON DELETE SET NULL
            )
        """)
        
        # Create activity_completions table to track daily completions
        self.cursor.execute("""
            CREATE TABLE IF NOT EXISTS activity_completions (
                activity_id INTEGER NOT NULL,
                completion_date DATE NOT NULL,
                completed_at TIMESTAMP DEFAULT CURRENT_TIMESTAMP,
                PRIMARY KEY (activity_id, completion_date),
                FOREIGN KEY (activity_id) REFERENCES activities(id) ON DELETE CASCADE
            )
        """)
        
        # Make sure color column exists (for existing tables)
        try:
            self.cursor.execute("SELECT color FROM activities LIMIT 1")
        except Exception:
            logger.debug("Adding color column to activities table")
            self.cursor.execute("ALTER TABLE activities ADD COLUMN color TEXT")
        
        # Create migration trigger to update timestamps
        self.cursor.execute("""
            CREATE TRIGGER IF NOT EXISTS update_activity_timestamp 
            AFTER UPDATE ON activities
            BEGIN
                UPDATE activities SET updated_at = CURRENT_TIMESTAMP 
                WHERE id = NEW.id;
            END;
        """)
        
        self.conn.commit()
    
    def migrate_existing_data(self):
        """Migrate data from separate tables into the unified activities table."""
        if not self.conn or not self.cursor:
            raise ValueError("Database connection not set")
            
        # Check if the activities table is empty
        self.cursor.execute("SELECT COUNT(*) FROM activities")
        count = self.cursor.fetchone()[0]
        
        # Only proceed if activities table is empty
        if count == 0:
            # Migration has been disabled to prevent default activities
            # We'll just log a message indicating this
            logger.debug("Migration of default activities has been disabled")
            
            # If we need to create any system-required records (like categories) we could do that here
            # But we won't create any default user-facing activities
            
            # Original migration code has been removed to prevent any default
            # activities from being created
            pass
    
    def get_activities_for_date(self, date):
        """Get all activities for a specific date.
        
        Args:
            date: A QDate object representing the date to fetch activities for
            
        Returns:
            A list of activity dictionaries
        """
        if not self.conn or not self.cursor:
            raise ValueError("Database connection not set")
            
        date_str = date.toString("yyyy-MM-dd")
        day_name = date.toString("dddd")
        
        # Get activities specifically for this date
        self.cursor.execute("""
            SELECT 
                a.id, a.title, a.date, a.start_time, a.end_time, 
                CASE WHEN ac.activity_id IS NOT NULL THEN 1 ELSE 0 END as completed, 
                a.type, a.priority, a.category, a.days_of_week, a.goal_id, a.created_at, a.color
            FROM activities a
            LEFT JOIN activity_completions ac ON a.id = ac.activity_id AND ac.completion_date = ?
            WHERE a.date = ?
            ORDER BY a.start_time
        """, (date_str, date_str))
        
        date_activities = self.cursor.fetchall()
        
        # Get repeating habits for this day of the week
        self.cursor.execute("""
            SELECT 
                a.id, a.title, a.date, a.start_time, a.end_time, 
                CASE WHEN ac.activity_id IS NOT NULL THEN 1 ELSE 0 END as completed, 
                a.type, a.priority, a.category, a.days_of_week, a.goal_id, a.created_at, a.color
            FROM activities a
            LEFT JOIN activity_completions ac ON a.id = ac.activity_id AND ac.completion_date = ?
            WHERE 
                a.type = 'habit' AND 
                a.days_of_week IS NOT NULL AND
                a.days_of_week LIKE ?
            ORDER BY a.start_time
        """, (date_str, f'%{day_name[:3]}%'))  # Match day name abbreviation
        
        habit_activities = self.cursor.fetchall()
        
        # Combine results
        results = []
        
        # Process date-specific activities
        for row in date_activities:
            activity = self._row_to_activity(row)
            results.append(activity)
        
        # Process habits that repeat on this day
        for row in habit_activities:
            # Skip if already in date_activities
            if any(a['id'] == row[0] and a['type'] == 'habit' for a in results):
                continue
                
            activity = self._row_to_activity(row)
            results.append(activity)
        
        # Sort by start time
        results.sort(key=lambda x: x['start_time'].toString("HH:mm"))
        
        return results
    
    def get_all_activities(self):
        """Get all activities.
        
        Returns:
            A list of activity dictionaries
        """
        if not self.conn or not self.cursor:
            raise ValueError("Database connection not set")
            
        self.cursor.execute("""
            SELECT 
                id, title, date, start_time, end_time, completed, type,
                priority, category, days_of_week, goal_id, created_at, color
            FROM activities
            ORDER BY date, start_time
        """)
        
        results = []
        for row in self.cursor.fetchall():
            activity = self._row_to_activity(row)
            results.append(activity)
            
        return results
    
    def add_activity(self, activity_data):
        """Add a new activity.
        
        Args:
            activity_data: Dictionary containing activity data
            
        Returns:
            The ID of the newly added activity
        """
        if not self.conn or not self.cursor:
            raise ValueError("Database connection not set")
            
        # Extract data
        title = activity_data.get('title', '')
        date = activity_data.get('date')
        if isinstance(date, QDate):
            date = date.toString("yyyy-MM-dd")
            
        start_time = activity_data.get('start_time')
        if isinstance(start_time, QTime):
            start_time = start_time.toString("HH:mm")
            
        end_time = activity_data.get('end_time')
        if isinstance(end_time, QTime):
            end_time = end_time.toString("HH:mm")
            
        activity_type = activity_data.get('type', '')
        completed = 1 if activity_data.get('completed', False) else 0
        priority = activity_data.get('priority', 0)
        category = activity_data.get('category', '')
        days_of_week = activity_data.get('days_of_week', '')
        goal_id = activity_data.get('goal_id', None)
        color = activity_data.get('color', '')
        
        # Execute the SQL
        self.cursor.execute("""
            INSERT INTO activities (
                title, date, start_time, end_time, completed, type,
                priority, category, days_of_week, goal_id, color
            ) VALUES (?, ?, ?, ?, ?, ?, ?, ?, ?, ?, ?)
        """, (
            title, date, start_time, end_time, completed, activity_type,
            priority, category, days_of_week, goal_id, color
        ))
        
        self.conn.commit()
        
        # Return the ID of the newly inserted row
        return self.cursor.lastrowid
    
    def update_activity(self, activity_id, activity_data):
        """Update an existing activity.
        
        Args:
            activity_id: The ID of the activity to update
            activity_data: Dictionary containing updated activity data
            
        Returns:
            True if the activity was updated, False otherwise
        """
        if not self.conn or not self.cursor:
            raise ValueError("Database connection not set")
            
        # Check if the activity exists
        self.cursor.execute("SELECT id FROM activities WHERE id = ?", (activity_id,))
        result = self.cursor.fetchone()
        if not result:
            return False
        
        # Build the SET clause and parameters dynamically
        set_clauses = []
        params = []
        
        fields_mapping = {
            'title': 'title',
            'date': 'date',
            'start_time': 'start_time',
            'end_time': 'end_time',
            'completed': 'completed',
            'type': 'type',
            'priority': 'priority',
            'category': 'category',
            'days_of_week': 'days_of_week',
            'goal_id': 'goal_id',
            'color': 'color'
        }
        
        for key, field in fields_mapping.items():
            if key in activity_data:
                value = activity_data[key]
                
                # Convert QDate/QTime objects to strings
                if isinstance(value, QDate):
                    value = value.toString("yyyy-MM-dd")
                elif isinstance(value, QTime):
                    value = value.toString("HH:mm")
                elif key == 'completed' and isinstance(value, bool):
                    value = 1 if value else 0
                
                set_clauses.append(f"{field} = ?")
                params.append(value)
        
        # If no fields to update, return False
        if not set_clauses:
            return False
        
        # Build the SQL and execute
        sql = f"UPDATE activities SET {', '.join(set_clauses)} WHERE id = ?"
        params.append(activity_id)
        
        self.cursor.execute(sql, params)
        self.conn.commit()
        
        return True
    
    def delete_activity(self, activity_id):
        """Delete an activity.
        
        Args:
            activity_id: The ID of the activity to delete
            
        Returns:
            True if successful, False otherwise
        """
        if not self.conn or not self.cursor:
            raise ValueError("Database connection not set")
            
        self.cursor.execute("DELETE FROM activities WHERE id = ?", (activity_id,))
        self.conn.commit()
        
        # Check if any rows were affected
        return self.cursor.rowcount > 0
    
    def toggle_activity_completion(self, activity_id, completed, date=None):
        """Toggle the completion status of an activity for a specific date.
        
        Args:
            activity_id: The ID of the activity
            completed: Boolean indicating completion status
            date: Optional QDate or date string for the completion date (defaults to today)
            
        Returns:
            True if successful, False otherwise
        """
        if not self.conn or not self.cursor:
            raise ValueError("Database connection not set")
        
        # Default to today if no date provided
        if date is None:
            from PyQt6.QtCore import QDate
            date = QDate.currentDate()
            
        # Convert QDate to string if needed
        if hasattr(date, 'toString'):
            date_str = date.toString("yyyy-MM-dd")
        else:
            date_str = date
        
        try:
            if completed:
                # Add a record to activity_completions
                self.cursor.execute(
                    "INSERT OR REPLACE INTO activity_completions (activity_id, completion_date) VALUES (?, ?)",
                    (activity_id, date_str)
                )
            else:
                # Remove the record from activity_completions
                self.cursor.execute(
                    "DELETE FROM activity_completions WHERE activity_id = ? AND completion_date = ?",
                    (activity_id, date_str)
                )
            
            self.conn.commit()
            return True
        except Exception as e:
            print(f"Error toggling activity completion: {e}")
            return False
    
    def get_activities_by_type(self, activity_type):
        """Get all activities of a specific type.
        
        Args:
            activity_type: String type ('task', 'event', or 'habit')
            
        Returns:
            A list of activity dictionaries
        """
        if not self.conn or not self.cursor:
            raise ValueError("Database connection not set")
            
        self.cursor.execute("""
            SELECT 
                id, title, date, start_time, end_time, completed, type,
                priority, category, days_of_week, goal_id, created_at
            FROM activities
            WHERE type = ?
            ORDER BY date, start_time
        """, (activity_type,))
        
        results = []
        for row in self.cursor.fetchall():
            activity = self._row_to_activity(row)
            results.append(activity)
            
        return results
    
    def get_activity_by_id(self, activity_id):
        """Get a specific activity by ID.
        
        Args:
            activity_id: The ID of the activity
            
        Returns:
            An activity dictionary, or None if not found
        """
        if not self.conn or not self.cursor:
            raise ValueError("Database connection not set")
            
        self.cursor.execute("""
            SELECT 
                id, title, date, start_time, end_time, completed, type,
                priority, category, days_of_week, goal_id, created_at, color
            FROM activities
            WHERE id = ?
        """, (activity_id,))
        
        row = self.cursor.fetchone()
        if row:
            return self._row_to_activity(row)
        else:
            return None
    
    def _row_to_activity(self, row):
        """Convert a database row to an activity dictionary.
        
        Args:
            row: A database row containing activity data
            
        Returns:
            A dictionary containing the activity data with proper types
        """
        # Expand row columns:
        # id, title, date, start_time, end_time, completed, type,
        # priority, category, days_of_week, goal_id, created_at, color
        result = {
            'id': row[0],
            'title': row[1],
            'date': self._string_to_qdate(row[2]),
            'start_time': self._string_to_qtime(row[3]),
            'end_time': self._string_to_qtime(row[4]),
            'completed': bool(row[5]),
            'type': row[6],
            'priority': row[7] if row[7] is not None else 0,
            'category': row[8] if row[8] is not None else '',
            'days_of_week': row[9] if row[9] is not None else '',
            'goal_id': row[10]
        }
        
        # Get color data in index 12
        if len(row) > 12 and row[12] is not None and row[12] != '':
            result['color'] = row[12]
            print(f"Activity {row[0]} has color: {row[12]}")
        
        return result
    
    def _string_to_qdate(self, date_str):
        """Convert a date string to QDate.
        
        Args:
            date_str: Date string in format 'YYYY-MM-DD'
            
        Returns:
            QDate object
        """
        if not date_str:
            return QDate.currentDate()
            
        try:
            year, month, day = map(int, date_str.split('-'))
            return QDate(year, month, day)
        except:
            return QDate.currentDate()
    
    def _string_to_qtime(self, time_str):
        """Convert a time string to QTime.
        
        Args:
            time_str: Time string in format 'HH:MM'
            
        Returns:
            QTime object
        """
        if not time_str:
            return QTime(0, 0)
            
        try:
            if ':' in time_str:
                hour, minute = map(int, time_str.split(':'))
                return QTime(hour, minute)
            else:
                # Handle integer seconds
                return QTime(0, 0)
        except:
            return QTime(0, 0)
    
    def check_for_overlaps(self, date, start_time, end_time, exclude_activity_id=None):
        """Check if a time slot overlaps with existing activities.
        
        Args:
            date: QDate or date string for the date to check
            start_time: QTime or time string for start time
            end_time: QTime or time string for end time
            exclude_activity_id: Activity ID to exclude from check (when editing)
            
        Returns:
            List of conflicting activities with their details
        """
        if not self.conn or not self.cursor:
            raise ValueError("Database connection not set")
        
        # Convert QDate to string
        if isinstance(date, QDate):
            date_str = date.toString("yyyy-MM-dd")
            day_name = date.toString("dddd")
        else:
            date_str = date
            # Try to get day name from date string
            try:
                year, month, day = map(int, date_str.split('-'))
                qdate = QDate(year, month, day)
                day_name = qdate.toString("dddd")
            except:
                day_name = ""
        
        # Convert QTime to string
        if isinstance(start_time, QTime):
            start_str = start_time.toString("HH:mm")
        else:
            start_str = start_time
        
        if isinstance(end_time, QTime):
            end_str = end_time.toString("HH:mm")
        else:
            end_str = end_time
        
        # Build query to check for overlaps
        # Get activities for this specific date
        if exclude_activity_id:
            self.cursor.execute("""
                SELECT id, title, date, start_time, end_time, type, priority
                FROM activities
                WHERE date = ? AND id != ?
                ORDER BY start_time
            """, (date_str, exclude_activity_id))
        else:
            self.cursor.execute("""
                SELECT id, title, date, start_time, end_time, type, priority
                FROM activities
                WHERE date = ?
                ORDER BY start_time
            """, (date_str,))
        
        date_activities = self.cursor.fetchall()
        
        # Get repeating habits for this day of the week
        if day_name:
            self.cursor.execute("""
                SELECT id, title, date, start_time, end_time, type, priority
                FROM activities
                WHERE type = 'habit' AND days_of_week IS NOT NULL AND days_of_week LIKE ?
                ORDER BY start_time
            """, (f'%{day_name[:3]}%',))
            habit_activities = self.cursor.fetchall()
        else:
            habit_activities = []
        
        # Check for overlaps
        conflicts = []
        
        def check_time_overlap(start1, end1, start2, end2):
            """Check if two time ranges overlap."""
            # Convert to minutes for easy comparison
            def time_to_minutes(t):
                if isinstance(t, QTime):
                    return t.hour() * 60 + t.minute()
                elif isinstance(t, str):
                    try:
                        h, m = map(int, t.split(':'))
                        return h * 60 + m
                    except:
                        return 0
                else:
                    return 0
            
            start1_min = time_to_minutes(start1)
            end1_min = time_to_minutes(end1)
            start2_min = time_to_minutes(start2)
            end2_min = time_to_minutes(end2)
            
            # Check overlap: start1 < end2 AND start2 < end1
            return start1_min < end2_min and start2_min < end1_min
        
        # Check date-specific activities
        for row in date_activities:
            act_id, title, _, act_start, act_end, act_type, priority = row
            
            # Skip excluded activity
            if exclude_activity_id and act_id == exclude_activity_id:
                continue
            
            # Check for overlap
            if check_time_overlap(start_time, end_time, act_start, act_end):
                conflicts.append({
                    'id': act_id,
                    'title': title,
                    'start_time': act_start,
                    'end_time': act_end,
                    'type': act_type,
                    'priority': priority
                })
        
        # Check habits that occur on this day
        for row in habit_activities:
            act_id, title, _, act_start, act_end, act_type, priority = row
            
            # Skip excluded activity
            if exclude_activity_id and act_id == exclude_activity_id:
                continue
            
            # Check for overlap
            if check_time_overlap(start_time, end_time, act_start, act_end):
                # Convert time strings to QTime if needed for display
                conflict = {
                    'id': act_id,
                    'title': title,
                    'start_time': act_start,
                    'end_time': act_end,
                    'type': act_type,
                    'priority': priority
                }
                # Only add if not already in conflicts
                if not any(c['id'] == act_id for c in conflicts):
                    conflicts.append(conflict)
        
        return conflicts
    
    def suggest_alternative_slots(self, date, duration_minutes, preferred_start_hour=9, preferred_end_hour=17):
        """Suggest alternative time slots for an activity.
        
        Args:
            date: QDate or date string for the date
            duration_minutes: Duration of the activity in minutes
            preferred_start_hour: Preferred start hour (default 9 AM)
            preferred_end_hour: Preferred end hour (default 5 PM)
            
        Returns:
            List of suggested time slots as tuples (start_time, end_time)
        """
        if not self.conn or not self.cursor:
            raise ValueError("Database connection not set")
        
        # Get all activities for this date
        if isinstance(date, QDate):
            date_str = date.toString("yyyy-MM-dd")
            day_name = date.toString("dddd")
        else:
            date_str = date
            try:
                year, month, day = map(int, date_str.split('-'))
                qdate = QDate(year, month, day)
                day_name = qdate.toString("dddd")
            except:
                day_name = ""
        
        # Get date-specific activities
        self.cursor.execute("""
            SELECT start_time, end_time
            FROM activities
            WHERE date = ?
            ORDER BY start_time
        """, (date_str,))
        date_activities = self.cursor.fetchall()
        
        # Get habits for this day
        if day_name:
            self.cursor.execute("""
                SELECT start_time, end_time
                FROM activities
                WHERE type = 'habit' AND days_of_week IS NOT NULL AND days_of_week LIKE ?
                ORDER BY start_time
            """, (f'%{day_name[:3]}%',))
            habit_activities = self.cursor.fetchall()
        else:
            habit_activities = []
        
        # Combine and sort all activities
        all_activities = []
        
        def time_to_minutes(t):
            """Convert time to minutes."""
            if isinstance(t, QTime):
                return t.hour() * 60 + t.minute()
            elif isinstance(t, str):
                try:
                    h, m = map(int, t.split(':'))
                    return h * 60 + m
                except:
                    return 0
            return 0
        
        for row in date_activities:
            start_min = time_to_minutes(row[0])
            end_min = time_to_minutes(row[1])
            all_activities.append((start_min, end_min))
        
        for row in habit_activities:
            start_min = time_to_minutes(row[0])
            end_min = time_to_minutes(row[1])
            if (start_min, end_min) not in all_activities:
                all_activities.append((start_min, end_min))
        
        all_activities.sort(key=lambda x: x[0])
        
        # Find available slots
        suggestions = []
        search_start_hour = preferred_start_hour
        search_end_hour = preferred_end_hour
        
        def minutes_to_qtime(minutes):
            """Convert minutes to QTime."""
            hours = minutes // 60
            mins = minutes % 60
            return QTime(hours, mins)
        
        # Check each 30-minute slot
        for hour in range(search_start_hour, search_end_hour):
            for minute in [0, 30]:
                slot_start_min = hour * 60 + minute
                slot_end_min = slot_start_min + duration_minutes
                
                # Check if this slot overlaps with any existing activity
                overlaps = False
                for act_start, act_end in all_activities:
                    if slot_start_min < act_end and act_end > act_start:
                        overlaps = True
                        break
                
                if not overlaps and slot_end_min <= 24 * 60:  # Ensure it doesn't go past midnight
                    slot_start = minutes_to_qtime(slot_start_min)
                    slot_end = minutes_to_qtime(slot_end_min)
                    suggestions.append((slot_start, slot_end))
                    
                    if len(suggestions) >= 5:  # Limit to 5 suggestions
                        return suggestions
        
        return suggestions
    
    def find_empty_slots(self, date, start_hour=0, end_hour=24, min_duration_minutes=30):
        """Find empty time slots (gaps) in the schedule.
        
        Args:
            date: QDate or date string for the date
            start_hour: Start hour to search from (default 0)
            end_hour: End hour to search to (default 24)
            min_duration_minutes: Minimum duration for a slot to be considered
            
        Returns:
            List of empty slots as dicts with 'start_time', 'end_time', 'duration_minutes'
        """
        if not self.conn or not self.cursor:
            raise ValueError("Database connection not set")
        
        # Get all activities for this date
        activities = self.get_activities_for_date(date if isinstance(date, QDate) else QDate.fromString(date, "yyyy-MM-dd"))
        
        # Convert activities to time ranges in minutes
        def time_to_minutes(t):
            if isinstance(t, QTime):
                return t.hour() * 60 + t.minute()
            elif isinstance(t, str):
                try:
                    h, m = map(int, t.split(':'))
                    return h * 60 + m
                except:
                    return 0
            return 0
        
        occupied_ranges = []
        for act in activities:
            start_min = time_to_minutes(act['start_time'])
            end_min = time_to_minutes(act['end_time'])
            occupied_ranges.append((start_min, end_min))
        
        occupied_ranges.sort()
        
        # Find gaps
        empty_slots = []
        
        # Check gap from start_hour to first activity
        if occupied_ranges:
            first_start = occupied_ranges[0][0]
            start_min = start_hour * 60
            if first_start > start_min + min_duration_minutes:
                duration = first_start - start_min
                empty_slots.append({
                    'start_time': QTime(start_min // 60, start_min % 60),
                    'end_time': QTime(first_start // 60, first_start % 60),
                    'duration_minutes': duration
                })
        else:
            # No activities, entire day is empty
            total_minutes = (end_hour - start_hour) * 60
            if total_minutes >= min_duration_minutes:
                empty_slots.append({
                    'start_time': QTime(start_hour, 0),
                    'end_time': QTime(end_hour, 0),
                    'duration_minutes': total_minutes
                })
                return empty_slots
        
        # Check gaps between activities
        for i in range(len(occupied_ranges) - 1):
            _, current_end = occupied_ranges[i]
            next_start, _ = occupied_ranges[i + 1]
            
            gap_duration = next_start - current_end
            if gap_duration >= min_duration_minutes:
                empty_slots.append({
                    'start_time': QTime(current_end // 60, current_end % 60),
                    'end_time': QTime(next_start // 60, next_start % 60),
                    'duration_minutes': gap_duration
                })
        
        # Check gap from last activity to end_hour
        if occupied_ranges:
            last_end = occupied_ranges[-1][1]
            end_min = end_hour * 60
            if end_min > last_end + min_duration_minutes:
                duration = end_min - last_end
                empty_slots.append({
                    'start_time': QTime(last_end // 60, last_end % 60),
                    'end_time': QTime(end_hour, 0),
                    'duration_minutes': duration
                })
        
<<<<<<< HEAD
        return empty_slots

    def add_todo_item(self, activity_id, text):
        if not self.conn or not self.cursor:
            raise ValueError("Database connection not set")
        self.cursor.execute("INSERT INTO todo_items (activity_id, text) VALUES (?, ?)", (activity_id, text))
        self.conn.commit()
        return self.cursor.lastrowid

    def get_todo_items(self, activity_id):
        if not self.conn or not self.cursor:
            raise ValueError("Database connection not set")
        self.cursor.execute("SELECT id, text, completed FROM todo_items WHERE activity_id = ?", (activity_id,))
        return self.cursor.fetchall()

    def update_todo_item(self, item_id, text, completed):
        if not self.conn or not self.cursor:
            raise ValueError("Database connection not set")
        self.cursor.execute("UPDATE todo_items SET text = ?, completed = ? WHERE id = ?", (text, completed, item_id))
        self.conn.commit()

    def delete_todo_item(self, item_id):
        if not self.conn or not self.cursor:
            raise ValueError("Database connection not set")
        self.cursor.execute("DELETE FROM todo_items WHERE id = ?", (item_id,))
        self.conn.commit()

    def get_todo_item(self, item_id):
        if not self.conn or not self.cursor:
            raise ValueError("Database connection not set")
        self.cursor.execute("SELECT id, text, completed FROM todo_items WHERE id = ?", (item_id,))
        return self.cursor.fetchone()
=======
        return empty_slots 
>>>>>>> f30d8a60
<|MERGE_RESOLUTION|>--- conflicted
+++ resolved
@@ -841,7 +841,6 @@
                     'duration_minutes': duration
                 })
         
-<<<<<<< HEAD
         return empty_slots
 
     def add_todo_item(self, activity_id, text):
@@ -873,7 +872,4 @@
         if not self.conn or not self.cursor:
             raise ValueError("Database connection not set")
         self.cursor.execute("SELECT id, text, completed FROM todo_items WHERE id = ?", (item_id,))
-        return self.cursor.fetchone()
-=======
-        return empty_slots 
->>>>>>> f30d8a60
+        return self.cursor.fetchone()